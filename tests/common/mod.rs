<<<<<<< HEAD
use std::env;

pub fn get_bin_location() -> String {
    let target_dir = match env::var("CARGO_TARGET_DIR") {
        Ok(target_dir) => target_dir,
        Err(e) => "./target".to_string()
    };
    if cfg!(debug_assertions) {
        return format!("{}{}", target_dir, "/debug/safe_cli");
=======
// Copyright 2019 MaidSafe.net limited.
//
// This SAFE Network Software is licensed to you under The General Public License (GPL), version 3.
// Unless required by applicable law or agreed to in writing, the SAFE Network Software distributed
// under the GPL Licence is distributed on an "AS IS" BASIS, WITHOUT WARRANTIES OR CONDITIONS OF ANY
// KIND, either express or implied. Please review the Licences for the specific language governing
// permissions and limitations relating to use of the SAFE Network Software.

pub const CLI: &str = "safe";
#[allow(dead_code)]
pub const SAFE_PROTOCOL: &str = "safe://";

#[allow(dead_code)]
pub fn get_bin_location() -> &'static str {
    let mut location = "./target/release/safe";
    if cfg!(debug_assertions) {
        location = "./target/debug/safe";
>>>>>>> da6d25f9
    }
    format!("{}{}", target_dir, "/release/safe_cli")
}

#[allow(dead_code)]
pub fn create_preload_and_get_keys(preload: &str) -> (String, String) {
    // KEY_FROM
    let pk_command_result = cmd!(
        get_bin_location(),
        "keys",
        "create",
        "--test-coins",
        "---preload",
        preload
    )
    .read()
    .unwrap();

    let mut lines = pk_command_result.lines();
    let pk_xor_line = lines.next().unwrap();
    let pk_xor = &pk_xor_line["pk-xorurl=".len()..];
    let _pk = lines.next().unwrap();
    let sk_line = lines.next().unwrap();
    let sk = &sk_line["sk=".len()..];

    (pk_xor.to_string(), sk.to_string())
}

#[allow(dead_code)]
pub fn create_wallet_with_balance(preload: &str) -> (String, String, String) {
    let (pk, sk) = create_preload_and_get_keys(&preload);
    let wallet_create_result = cmd!(
        get_bin_location(),
        "wallet",
        "create",
        &pk,
        &pk,
        "--secret-key",
        &sk
    )
    .read()
    .unwrap();

    let mut lines = wallet_create_result.lines().rev();
    let wallet_xor = lines.next().unwrap();

    (wallet_xor.to_string(), pk, sk)
}<|MERGE_RESOLUTION|>--- conflicted
+++ resolved
@@ -1,14 +1,3 @@
-<<<<<<< HEAD
-use std::env;
-
-pub fn get_bin_location() -> String {
-    let target_dir = match env::var("CARGO_TARGET_DIR") {
-        Ok(target_dir) => target_dir,
-        Err(e) => "./target".to_string()
-    };
-    if cfg!(debug_assertions) {
-        return format!("{}{}", target_dir, "/debug/safe_cli");
-=======
 // Copyright 2019 MaidSafe.net limited.
 //
 // This SAFE Network Software is licensed to you under The General Public License (GPL), version 3.
@@ -22,16 +11,17 @@
 pub const SAFE_PROTOCOL: &str = "safe://";
 
 #[allow(dead_code)]
-pub fn get_bin_location() -> &'static str {
-    let mut location = "./target/release/safe";
+pub fn get_bin_location() -> String {
+    let target_dir = match env::var("CARGO_TARGET_DIR") {
+        Ok(target_dir) => target_dir,
+        Err(e) => "./target".to_string()
+    };
     if cfg!(debug_assertions) {
-        location = "./target/debug/safe";
->>>>>>> da6d25f9
+        return format!("{}{}", target_dir, "/debug/safe_cli");
     }
     format!("{}{}", target_dir, "/release/safe_cli")
 }
 
-#[allow(dead_code)]
 pub fn create_preload_and_get_keys(preload: &str) -> (String, String) {
     // KEY_FROM
     let pk_command_result = cmd!(
@@ -47,15 +37,16 @@
 
     let mut lines = pk_command_result.lines();
     let pk_xor_line = lines.next().unwrap();
-    let pk_xor = &pk_xor_line["pk-xorurl=".len()..];
+    let pk_xor_eq = String::from("pk xor=");
+    let pk_xor = &pk_xor_line[pk_xor_eq.chars().count()..];
     let _pk = lines.next().unwrap();
     let sk_line = lines.next().unwrap();
-    let sk = &sk_line["sk=".len()..];
+    let sk_eq = String::from("sk=");
+    let sk = &sk_line[sk_eq.chars().count()..];
 
     (pk_xor.to_string(), sk.to_string())
 }
 
-#[allow(dead_code)]
 pub fn create_wallet_with_balance(preload: &str) -> (String, String, String) {
     let (pk, sk) = create_preload_and_get_keys(&preload);
     let wallet_create_result = cmd!(
